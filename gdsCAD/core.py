--- conflicted
+++ resolved
@@ -1722,17 +1722,10 @@
         xform=matplotlib.transforms.Affine2D()
         if self.x_reflection:
             xform.scale(1, -1)
-<<<<<<< HEAD
-
-        if self.magnification is not None:
-            xform.scale(self.magnification, self.magnification)
-
-=======
             
         if self.magnification is not None:
             xform.scale(self.magnification, self.magnification)
         
->>>>>>> b5ade2b8
         if self.rotation is not None:
             xform.rotate_deg(self.rotation)
 
@@ -1926,11 +1919,7 @@
     def artist(self):
         """
         Return a list of matplotlib artists for drawing this object
-<<<<<<< HEAD
-
-=======
             
->>>>>>> b5ade2b8
         """        
 
         mag=1.0
@@ -1958,11 +1947,7 @@
         trans=matplotlib.transforms.Affine2D()
         if self.x_reflection:
             trans.scale(1, -1)
-<<<<<<< HEAD
-
-=======
-        
->>>>>>> b5ade2b8
+        
         if self.rotation is not None:
             trans.rotate_deg(self.rotation)
 
@@ -2042,11 +2027,7 @@
     while rec_typ is not None:
         i+=1
         rname = record_name[rec_typ]
-<<<<<<< HEAD
-        if verbose==2:
-=======
         if verbose==2:       
->>>>>>> b5ade2b8
             print i, ':', rname,
 
         # Library Head/Tail
